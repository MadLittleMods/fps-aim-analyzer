.{
    .name = "aim-analyzer",
    .version = "0.1.0",
    .paths = .{
        "",
    },
    .dependencies = .{
        .zigx = .{
<<<<<<< HEAD
            .url = "https://github.com/MadLittleMods/zigx/archive/f976626447c8b3e709233f459b68737e2e2635db.tar.gz",
            .hash = "12204f3950ffb148285ff17b4c081839e4cab094ab270b77115d74fa3ca27a481bae",
=======
            .url = "https://github.com/MadLittleMods/zigx/archive/46a751c486d25832954412440dc7082476ae49a9.tar.gz",
            .hash = "1220b8e05f669793b32a654f0215dbd4fcc22a44aa4c79da849a2c21f461d5d25b69",
>>>>>>> d95c2082
        },
        .zigimg = .{
            .url = "https://github.com/MadLittleMods/zigimg/archive/ccf9197ccf96dd43d1d31c98a86f21e74187d0c4.tar.gz",
            .hash = "1220b5d63472f189226b4bd753d41401797a9d58e2e11a8b7aa84fce3971b90eca76",
<<<<<<< HEAD
        },
        .@"zig-neural-networks" = .{
            .url = "https://github.com/madlittlemods/zig-neural-networks/archive/9495c13c945b1c5954ef85b3a911e52c2a747d73.tar.gz",
            .hash = "122063af43b7289509d7108a927f7e535f0e2f00b5d902ca4b10fbf2f43bf797c5d2",
=======
>>>>>>> d95c2082
        },
    },
}<|MERGE_RESOLUTION|>--- conflicted
+++ resolved
@@ -6,24 +6,16 @@
     },
     .dependencies = .{
         .zigx = .{
-<<<<<<< HEAD
-            .url = "https://github.com/MadLittleMods/zigx/archive/f976626447c8b3e709233f459b68737e2e2635db.tar.gz",
-            .hash = "12204f3950ffb148285ff17b4c081839e4cab094ab270b77115d74fa3ca27a481bae",
-=======
             .url = "https://github.com/MadLittleMods/zigx/archive/46a751c486d25832954412440dc7082476ae49a9.tar.gz",
             .hash = "1220b8e05f669793b32a654f0215dbd4fcc22a44aa4c79da849a2c21f461d5d25b69",
->>>>>>> d95c2082
         },
         .zigimg = .{
             .url = "https://github.com/MadLittleMods/zigimg/archive/ccf9197ccf96dd43d1d31c98a86f21e74187d0c4.tar.gz",
             .hash = "1220b5d63472f189226b4bd753d41401797a9d58e2e11a8b7aa84fce3971b90eca76",
-<<<<<<< HEAD
         },
         .@"zig-neural-networks" = .{
             .url = "https://github.com/madlittlemods/zig-neural-networks/archive/9495c13c945b1c5954ef85b3a911e52c2a747d73.tar.gz",
             .hash = "122063af43b7289509d7108a927f7e535f0e2f00b5d902ca4b10fbf2f43bf797c5d2",
-=======
->>>>>>> d95c2082
         },
     },
 }
--- conflicted
+++ resolved
@@ -28,13 +28,10 @@
     // https://github.com/marler8997/image-viewer/blob/f189f2547890d61a1770327e105b01fc704f98c4/build.zig#L43-L44
     const zigx_dep = b.dependency("zigx", .{});
     const zigimg_dep = b.dependency("zigimg", .{});
-<<<<<<< HEAD
     const neural_networks_dep = b.dependency("zig-neural-networks", .{
         .target = target,
         .optimize = optimize,
     });
-=======
->>>>>>> d95c2082
 
     // Building executables
     // ============================================
@@ -45,15 +42,12 @@
         name: []const u8,
         src: []const u8,
     }{
-<<<<<<< HEAD
-        .{ .name = "main", .src = "src/main.zig" },
-        .{ .name = "train_ocr", .src = "src/main_train_ocr_neural_network.zig" },
-=======
         // zig build run-main
         .{ .name = "main", .src = "src/main.zig" },
         // zig build run-screen_play
         .{ .name = "screen_play", .src = "src/main_screen_play.zig" },
->>>>>>> d95c2082
+        // zig build run-train_ocr
+        .{ .name = "train_ocr", .src = "src/main_train_ocr_neural_network.zig" },
     }) |exe_cfg| {
         const exe_name = exe_cfg.name;
         const exe_src = exe_cfg.src;
@@ -84,11 +78,8 @@
         example_exe.addModule("x", zigx_dep.module("zigx"));
         // Make the `zigimg` module available to be imported via `@import("zigimg")`
         example_exe.addModule("zigimg", zigimg_dep.module("zigimg"));
-<<<<<<< HEAD
         // Make the `zig-neural-networks` module available to be imported via `@import("zig-neural-networks")`
         example_exe.addModule("zig-neural-networks", neural_networks_dep.module("zig-neural-networks"));
-=======
->>>>>>> d95c2082
 
         // install the artifact - depending on the "example"
         const example_build_step = b.addInstallArtifact(example_exe, .{});
@@ -155,7 +146,6 @@
         // This will evaluate the `test` step rather than the default, which is "install".
         const test_step = b.step("test", "Run tests");
         const test_filter = b.option([]const u8, "test-filter", "Filter for test");
-<<<<<<< HEAD
 
         // Creates a step for unit testing. This only builds the test executable
         // but does not run it.
@@ -170,25 +160,9 @@
         unit_tests.addModule("zig-neural-networks", neural_networks_dep.module("zig-neural-networks"));
 
         const run_unit_tests_cmd = b.addRunArtifact(unit_tests);
-
-=======
-
-        // Creates a step for unit testing. This only builds the test executable
-        // but does not run it.
-        const unit_tests = b.addTest(.{
-            .root_source_file = .{ .path = "src/main.zig" },
-            .target = target,
-            .optimize = optimize,
-            .filter = test_filter,
-        });
-        unit_tests.addModule("x", zigx_dep.module("zigx"));
-        unit_tests.addModule("zigimg", zigimg_dep.module("zigimg"));
-
-        const run_unit_tests_cmd = b.addRunArtifact(unit_tests);
         // This forces tests to always be re-run instead of returning the cached result.
         run_unit_tests_cmd.has_side_effects = true;
 
->>>>>>> d95c2082
         test_step.dependOn(&run_unit_tests_cmd.step);
     }
 }
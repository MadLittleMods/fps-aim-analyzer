--- conflicted
+++ resolved
@@ -1,8 +1,5 @@
 .vscode/
-<<<<<<< HEAD
-=======
 .zig-cache/
->>>>>>> d95c2082
 zig-cache/
 zig-out/
 

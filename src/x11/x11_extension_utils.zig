const std = @import("std");
const MakeStruct = @import("../utils/make_struct.zig").MakeStruct;
const x = @import("x");
const common = @import("./x11_common.zig");
<<<<<<< HEAD
const buffer_utils = @import("../utils/buffer_utils.zig");
=======
>>>>>>> d95c2082

/// X server extension info.
pub const ExtensionInfo = struct {
    extension_name: []const u8,
    /// The extension opcode is used to identify which X extension a given request is
    /// intended for (used as the major opcode). This essentially namespaces any extension
    /// requests. The extension differentiates its own requests by using a minor opcode.
    opcode: u8,
    /// Extension error codes are added on top of this base error code.
    base_error_code: u8,
};

<<<<<<< HEAD
/// A map of X server extension names to their info.
pub const Extensions = struct {
    render: ExtensionInfo,
    input: ExtensionInfo,
    shape: ExtensionInfo,
=======
const AvailableExtensions = enum {
    render,
    input,
>>>>>>> d95c2082
};

/// A map of X server extension names to their info.
pub fn Extensions(comptime extensions: []const AvailableExtensions) type {
    var fields: [extensions.len]std.meta.Tuple(&.{ []const u8, type }) = undefined;
    inline for (extensions, 0..) |ext, index| {
        fields[index] = .{ @tagName(ext), ExtensionInfo };
    }

    return MakeStruct(fields);
}

/// Determines whether the extension is available on the server.
pub fn getExtensionInfo(
    sock: std.os.socket_t,
    buffer: *x.ContiguousReadBuffer,
    comptime extension_name: []const u8,
) !?ExtensionInfo {
    const reader = common.SocketReader{ .context = sock };
    const buffer_limit = buffer.half_len;

    {
        const ext_name = comptime x.Slice(u16, [*]const u8).initComptime(extension_name);
        var message_buffer: [x.query_extension.getLen(ext_name.len)]u8 = undefined;
        x.query_extension.serialize(&message_buffer, ext_name);
        try common.send(sock, &message_buffer);
    }
    const message_length = try x.readOneMsg(reader, @alignCast(buffer.nextReadBuffer()));
<<<<<<< HEAD
    try buffer_utils.checkMessageLengthFitsInBuffer(message_length, buffer_limit);
    const optional_extension = blk: {
=======
    try common.checkMessageLengthFitsInBuffer(message_length, buffer_limit);
    const optional_render_extension = blk: {
>>>>>>> d95c2082
        switch (x.serverMsgTaggedUnion(@alignCast(buffer.double_buffer_ptr))) {
            .reply => |msg_reply| {
                const msg: *x.ServerMsg.QueryExtension = @ptrCast(msg_reply);
                if (msg.present == 0) {
                    std.log.info("{s} extension: not present", .{extension_name});
                    break :blk null;
                }
                std.debug.assert(msg.present == 1);
                std.log.info("{s} extension: opcode={} base_error_code={}", .{
                    extension_name,
                    msg.major_opcode,
                    msg.first_error,
                });
                std.log.info("{s} extension: {}", .{ extension_name, msg });
                break :blk ExtensionInfo{
                    .extension_name = extension_name,
                    .opcode = msg.major_opcode,
                    .base_error_code = msg.first_error,
                };
            },
            else => |msg| {
                std.log.err("expected a reply for `x.query_extension` but got {}", .{msg});
                return error.ExpectedReplyButGotSomethingElse;
            },
        }
    };

    return optional_extension;
}<|MERGE_RESOLUTION|>--- conflicted
+++ resolved
@@ -2,10 +2,6 @@
 const MakeStruct = @import("../utils/make_struct.zig").MakeStruct;
 const x = @import("x");
 const common = @import("./x11_common.zig");
-<<<<<<< HEAD
-const buffer_utils = @import("../utils/buffer_utils.zig");
-=======
->>>>>>> d95c2082
 
 /// X server extension info.
 pub const ExtensionInfo = struct {
@@ -18,17 +14,10 @@
     base_error_code: u8,
 };
 
-<<<<<<< HEAD
-/// A map of X server extension names to their info.
-pub const Extensions = struct {
-    render: ExtensionInfo,
-    input: ExtensionInfo,
-    shape: ExtensionInfo,
-=======
 const AvailableExtensions = enum {
     render,
     input,
->>>>>>> d95c2082
+    shape,
 };
 
 /// A map of X server extension names to their info.
@@ -57,13 +46,8 @@
         try common.send(sock, &message_buffer);
     }
     const message_length = try x.readOneMsg(reader, @alignCast(buffer.nextReadBuffer()));
-<<<<<<< HEAD
-    try buffer_utils.checkMessageLengthFitsInBuffer(message_length, buffer_limit);
+    try common.checkMessageLengthFitsInBuffer(message_length, buffer_limit);
     const optional_extension = blk: {
-=======
-    try common.checkMessageLengthFitsInBuffer(message_length, buffer_limit);
-    const optional_render_extension = blk: {
->>>>>>> d95c2082
         switch (x.serverMsgTaggedUnion(@alignCast(buffer.double_buffer_ptr))) {
             .reply => |msg_reply| {
                 const msg: *x.ServerMsg.QueryExtension = @ptrCast(msg_reply);

--- conflicted
+++ resolved
@@ -5,12 +5,10 @@
 const x11_extension_utils = @import("x11/x11_extension_utils.zig");
 const x_render_extension = @import("x11/x_render_extension.zig");
 const x_input_extension = @import("x11/x_input_extension.zig");
-<<<<<<< HEAD
 const x_shape_extension = @import("x11/x_shape_extension.zig");
-const render = @import("render.zig");
+const render = @import("aim_analyzer/render.zig");
 const GetImageRequestInfo = render.GetImageRequestInfo;
-const AppState = @import("app_state.zig").AppState;
-const buffer_utils = @import("utils/buffer_utils.zig");
+const AppState = @import("aim_analyzer/app_state.zig").AppState;
 const render_utils = @import("utils/render_utils.zig");
 const Dimensions = render_utils.Dimensions;
 const BoundingClientRect = render_utils.BoundingClientRect;
@@ -64,141 +62,6 @@
     state.next_scratch_index = @rem(current_scratch_index + 1, scratch_ring_buffer_size);
 }
 
-pub fn main() !u8 {
-    var gpa = std.heap.GeneralPurposeAllocator(.{}){};
-    const allocator = gpa.allocator();
-    defer switch (gpa.deinit()) {
-        .ok => {},
-        .leak => std.log.err("GPA allocator: Memory leak detected", .{}),
-    };
-
-    try x.wsaStartup();
-    const conn = try common.connect(allocator);
-    defer std.os.shutdown(conn.sock, .both) catch {};
-    defer conn.setup.deinit(allocator);
-    const conn_setup_fixed_fields = conn.setup.fixed();
-    // Print out some info about the X server we connected to
-    {
-        inline for (@typeInfo(@TypeOf(conn_setup_fixed_fields.*)).Struct.fields) |field| {
-            std.log.debug("{s}: {any}", .{ field.name, @field(conn_setup_fixed_fields, field.name) });
-        }
-        std.log.debug("vendor: {s}", .{try conn.setup.getVendorSlice(conn_setup_fixed_fields.vendor_len)});
-    }
-
-    const screen = render.getFirstScreenFromConnectionSetup(conn.setup);
-    inline for (@typeInfo(@TypeOf(screen.*)).Struct.fields) |field| {
-        std.log.debug("SCREEN 0| {s}: {any}", .{ field.name, @field(screen, field.name) });
-    }
-
-    const pixmap_formats = try render.getPixmapFormatsFromConnectionSetup(conn.setup);
-    const root_window_pixmap_format = try render.findMatchingPixmapFormatForDepth(
-        pixmap_formats,
-        screen.root_depth,
-    );
-
-    const image_byte_order: std.builtin.Endian = switch (conn_setup_fixed_fields.image_byte_order) {
-        .lsb_first => .Little,
-        .msb_first => .Big,
-        else => |order| {
-            std.log.err("unknown image-byte-order {}", .{order});
-            return 1;
-        },
-    };
-
-    std.log.info("root window ID {0} 0x{0x}", .{screen.root});
-    const ids = render.Ids.init(
-        screen.root,
-        conn_setup_fixed_fields.resource_id_base,
-    );
-
-    const depth = 32;
-
-    const root_screen_dimensions = Dimensions{
-        .width = @intCast(screen.pixel_width),
-        .height = @intCast(screen.pixel_height),
-    };
-
-    const screenshot_capture_scale = 20;
-    const screenshot_capture_dimensions = Dimensions{
-        .width = @intCast(@divTrunc(screen.pixel_width, screenshot_capture_scale)),
-        .height = @intCast(@divTrunc(screen.pixel_height, screenshot_capture_scale)),
-    };
-
-    // Start out with the bottom-right corner of the screen
-    const ammo_counter_screenshot_region = ScreenshotRegion.bottom_right_quadrant;
-    const ammo_counter_bounding_box_width = screen.pixel_width / 2;
-    const ammo_counter_bounding_box_height = screen.pixel_height / 2;
-    const ammo_counter_bounding_box = BoundingClientRect(usize){
-        .x = screen.pixel_width - ammo_counter_bounding_box_width,
-        .y = screen.pixel_height - ammo_counter_bounding_box_height,
-        .width = ammo_counter_bounding_box_width,
-        .height = ammo_counter_bounding_box_height,
-    };
-
-    const max_screenshots_shown = 6;
-    const margin = 20;
-    const padding = 10;
-    const window_dimensions = Dimensions{
-        .width = screenshot_capture_dimensions.width + (2 * padding),
-        .height = (max_screenshots_shown * (screenshot_capture_dimensions.height + padding)) + padding,
-    };
-
-    var state = AppState{
-        .root_screen_dimensions = root_screen_dimensions,
-        .window_dimensions = window_dimensions,
-        .screenshot_capture_dimensions = screenshot_capture_dimensions,
-        .ammo_counter_bounding_box = ammo_counter_bounding_box,
-        // We start out capturing the bottom-right corner of the screen
-        .ammo_counter_screenshot_region = ammo_counter_screenshot_region,
-        .max_screenshots_shown = max_screenshots_shown,
-        .margin = margin,
-        .padding = padding,
-    };
-
-    // Create a big buffer that we can use to read messages and replies from the X server.
-    const double_buffer = try x.DoubleBuffer.init(
-        std.mem.alignForward(usize, std.math.pow(usize, 2, 32), std.mem.page_size),
-        .{ .memfd_name = "ZigX11DoubleBuffer" },
-    );
-    defer double_buffer.deinit(); // not necessary but good to test
-    std.log.info("Read buffer capacity is {}", .{double_buffer.half_len});
-    var buffer = double_buffer.contiguousReadBuffer();
-    const buffer_limit = buffer.half_len;
-
-    // TODO: maybe need to call conn.setup.verify or something?
-
-    // We use the X Render extension for capturing screenshots and splatting them onto
-    // our window. Useful because their "composite" request works with mismatched depths
-    // between the source and destinations.
-    const optional_render_extension = try x11_extension_utils.getExtensionInfo(
-        conn.sock,
-        &buffer,
-        "RENDER",
-    );
-    const render_extension = optional_render_extension orelse @panic("RENDER extension not found");
-
-    try x_render_extension.ensureCompatibleVersionOfXRenderExtension(
-        conn.sock,
-        &buffer,
-        &render_extension,
-        .{
-            // We arbitrarily require version 0.11 of the X Render extension just
-            // because it's the latest but came out in 2009 so it's pretty much
-            // ubiquitous anyway. Feature-wise, we only use "Composite" which came out
-            // in 0.0.
-            //
-            // For more info on what's changed in each version, see the "15. Extension
-            // Versioning" section of the X Render extension protocol docs,
-            // https://www.x.org/releases/X11R7.5/doc/renderproto/renderproto.txt
-            .major_version = 0,
-            .minor_version = 11,
-        },
-    );
-=======
-const render_utils = @import("utils/render_utils.zig");
-const render = @import("aim_analyzer/render.zig");
-const AppState = @import("aim_analyzer/app_state.zig").AppState;
-
 const MainProgram = struct {
     state: ?*AppState = null,
 
@@ -213,115 +76,74 @@
             .ok => {},
             .leak => std.log.err("GPA allocator: Memory leak detected", .{}),
         };
->>>>>>> d95c2082
 
         try x.wsaStartup();
         const conn = try common.connect(allocator);
         defer std.os.shutdown(conn.sock, .both) catch {};
         defer conn.setup.deinit(allocator);
-
-<<<<<<< HEAD
-    // We use the X Input extension to detect clicks on the game window (or whatever
-    // window) they happen to be on. Useful because we can detect clicks even when our
-    // window is not focused and doesn't have to be directly clicked.
-    const optional_shape_extension = try x11_extension_utils.getExtensionInfo(
-        conn.sock,
-        &buffer,
-        "SHAPE",
-    );
-    const shape_extension = optional_shape_extension orelse @panic("SHAPE extension not found");
-
-    try x_shape_extension.ensureCompatibleVersionOfXShapeExtension(
-        conn.sock,
-        &buffer,
-        &shape_extension,
-        .{
-            // We arbitrarily require version 1.1 of the X Shape extension
-            // because that's the latest version and is sufficiently old
-            // and ubiquitous.
-            .major_version = 1,
-            .minor_version = 1,
-        },
-    );
-
-    // Assemble a map of X extension info
-    const extensions = x11_extension_utils.Extensions{
-        .render = render_extension,
-        .input = input_extension,
-        .shape = shape_extension,
-    };
-
-    try render.createResources(
-        conn.sock,
-        &buffer,
-        &ids,
-        screen,
-        &extensions,
-        depth,
-        &state,
-        allocator,
-    );
-=======
-        const screen = blk: {
-            const fixed = conn.setup.fixed();
-            inline for (@typeInfo(@TypeOf(fixed.*)).Struct.fields) |field| {
-                std.log.debug("{s}: {any}", .{ field.name, @field(fixed, field.name) });
+        const conn_setup_fixed_fields = conn.setup.fixed();
+        // Print out some info about the X server we connected to
+        {
+            inline for (@typeInfo(@TypeOf(conn_setup_fixed_fields.*)).Struct.fields) |field| {
+                std.log.debug("{s}: {any}", .{ field.name, @field(conn_setup_fixed_fields, field.name) });
             }
-            std.log.debug("vendor: {s}", .{try conn.setup.getVendorSlice(fixed.vendor_len)});
-            const format_list_offset = x.ConnectSetup.getFormatListOffset(fixed.vendor_len);
-            const format_list_limit = x.ConnectSetup.getFormatListLimit(format_list_offset, fixed.format_count);
-            var screen = conn.setup.getFirstScreenPtr(format_list_limit);
-            inline for (@typeInfo(@TypeOf(screen.*)).Struct.fields) |field| {
-                std.log.debug("SCREEN 0| {s}: {any}", .{ field.name, @field(screen, field.name) });
-            }
-            break :blk screen;
-        };
->>>>>>> d95c2082
-
+            std.log.debug("vendor: {s}", .{try conn.setup.getVendorSlice(conn_setup_fixed_fields.vendor_len)});
+        }
+
+        const screen = render.getFirstScreenFromConnectionSetup(conn.setup);
+        inline for (@typeInfo(@TypeOf(screen.*)).Struct.fields) |field| {
+            std.log.debug("SCREEN 0| {s}: {any}", .{ field.name, @field(screen, field.name) });
+        }
+
+        const pixmap_formats = try render.getPixmapFormatsFromConnectionSetup(conn.setup);
+        const root_window_pixmap_format = try render.findMatchingPixmapFormatForDepth(
+            pixmap_formats,
+            screen.root_depth,
+        );
+
+        const image_byte_order: std.builtin.Endian = switch (conn_setup_fixed_fields.image_byte_order) {
+            .lsb_first => .Little,
+            .msb_first => .Big,
+            else => |order| {
+                std.log.err("unknown image-byte-order {}", .{order});
+                return error.UnknownImageByteOrder;
+            },
+        };
+
+        std.log.info("root window ID {0} 0x{0x}", .{screen.root});
         const ids = render.Ids.init(
             screen.root,
-            conn.setup.fixed().resource_id_base,
-        );
-
-<<<<<<< HEAD
-    // Get some font information
-    {
-        const text_literal = [_]u16{'m'};
-        const text = x.Slice(u16, [*]const u16){ .ptr = &text_literal, .len = text_literal.len };
-        var message_buffer: [x.query_text_extents.getLen(text.len)]u8 = undefined;
-        x.query_text_extents.serialize(&message_buffer, ids.fg_gc, text);
-        try conn.send(&message_buffer);
-    }
-    const font_dims: render.FontDims = blk: {
-        const message_length = try x.readOneMsg(conn.reader(), @alignCast(buffer.nextReadBuffer()));
-        try buffer_utils.checkMessageLengthFitsInBuffer(message_length, buffer_limit);
-        switch (x.serverMsgTaggedUnion(@alignCast(buffer.double_buffer_ptr))) {
-            .reply => |msg_reply| {
-                const msg: *x.ServerMsg.QueryTextExtents = @ptrCast(msg_reply);
-                break :blk .{
-                    .width = @intCast(msg.overall_width),
-                    .height = @intCast(msg.font_ascent + msg.font_descent),
-                    .font_left = @intCast(msg.overall_left),
-                    .font_ascent = msg.font_ascent,
-                };
-=======
+            conn_setup_fixed_fields.resource_id_base,
+        );
+
         const depth = 32;
 
-        const root_screen_dimensions = render_utils.Dimensions{
+        const root_screen_dimensions = Dimensions{
             .width = @intCast(screen.pixel_width),
             .height = @intCast(screen.pixel_height),
         };
 
         const screenshot_capture_scale = 20;
-        const screenshot_capture_dimensions = render_utils.Dimensions{
+        const screenshot_capture_dimensions = Dimensions{
             .width = @intCast(@divTrunc(screen.pixel_width, screenshot_capture_scale)),
             .height = @intCast(@divTrunc(screen.pixel_height, screenshot_capture_scale)),
+        };
+
+        // Start out with the bottom-right corner of the screen
+        const ammo_counter_screenshot_region = ScreenshotRegion.bottom_right_quadrant;
+        const ammo_counter_bounding_box_width = screen.pixel_width / 2;
+        const ammo_counter_bounding_box_height = screen.pixel_height / 2;
+        const ammo_counter_bounding_box = BoundingClientRect(usize){
+            .x = screen.pixel_width - ammo_counter_bounding_box_width,
+            .y = screen.pixel_height - ammo_counter_bounding_box_height,
+            .width = ammo_counter_bounding_box_width,
+            .height = ammo_counter_bounding_box_height,
         };
 
         const max_screenshots_shown = 6;
         const margin = 20;
         const padding = 10;
-        const window_dimensions = render_utils.Dimensions{
+        const window_dimensions = Dimensions{
             .width = screenshot_capture_dimensions.width + (2 * padding),
             .height = (max_screenshots_shown * (screenshot_capture_dimensions.height + padding)) + padding,
         };
@@ -337,6 +159,9 @@
             .root_screen_dimensions = root_screen_dimensions,
             .window_dimensions = window_dimensions,
             .screenshot_capture_dimensions = screenshot_capture_dimensions,
+            .ammo_counter_bounding_box = ammo_counter_bounding_box,
+            // We start out capturing the bottom-right corner of the screen
+            .ammo_counter_screenshot_region = ammo_counter_screenshot_region,
             .max_screenshots_shown = max_screenshots_shown,
             .margin = margin,
             .padding = padding,
@@ -344,7 +169,7 @@
 
         // Create a big buffer that we can use to read messages and replies from the X server.
         const double_buffer = try x.DoubleBuffer.init(
-            std.mem.alignForward(usize, 8000, std.mem.page_size),
+            std.mem.alignForward(usize, std.math.pow(usize, 2, 32), std.mem.page_size),
             .{ .memfd_name = "ZigX11DoubleBuffer" },
         );
         defer double_buffer.deinit(); // not necessary but good to test
@@ -379,7 +204,6 @@
                 // https://www.x.org/releases/X11R7.5/doc/renderproto/renderproto.txt
                 .major_version = 0,
                 .minor_version = 11,
->>>>>>> d95c2082
             },
         );
 
@@ -404,83 +228,37 @@
                 .major_version = 2,
                 .minor_version = 3,
             },
-<<<<<<< HEAD
-        }
-    };
-
-    // Show the window. In the X11 protocol, this is called mapping a window, and hiding
-    // a window is called unmapping. When windows are initially created, they are
-    // unmapped (or hidden).
-    {
-        var msg: [x.map_window.len]u8 = undefined;
-        x.map_window.serialize(&msg, ids.window);
-        try conn.send(&msg);
-    }
-    // Show the debug window
-    {
-        var msg: [x.map_window.len]u8 = undefined;
-        x.map_window.serialize(&msg, ids.debug_window);
-        try conn.send(&msg);
-    }
-
-    // Since the debug window covers the whole screen, we want to make it so that mouse
-    // events aren't affected by it all. Make it completely click-through-able.
-    {
-        const rectangle_list = [_]x.Rectangle{
-            .{ .x = 0, .y = 0, .width = 0, .height = 0 },
-        };
-        var msg: [x.shape.rectangles.getLen(rectangle_list.len)]u8 = undefined;
-        x.shape.rectangles.serialize(&msg, shape_extension.opcode, .{
-            .destination_window_id = ids.debug_window,
-            .destination_kind = .input,
-            .operation = .set,
-            .x_offset = 0,
-            .y_offset = 0,
-            .ordering = .unsorted,
-            .rectangles = &rectangle_list,
-        });
-        try conn.send(&msg);
-    }
-
-    // Assemble a file path to the neural network model file
-    const neural_network_file_path = try std.fmt.allocPrint(
-        allocator,
-        "{s}/{s}",
-        .{
-            // Prepend the project directory path
-            projectSrcPath(),
-            // And the latest file name
-            "neural_network_checkpoint_epoch_440.json",
-        },
-    );
-    defer allocator.free(neural_network_file_path);
-    // Load the neural network and get ready to recognize characters
-    var character_recognition = try CharacterRecognition.init(
-        neural_network_file_path,
-        allocator,
-    );
-
-    var render_context = render.RenderContext{
-        .sock = &conn.sock,
-        .ids = &ids,
-        .root_screen_depth = screen.root_depth,
-        .extensions = &extensions,
-        .font_dims = &font_dims,
-        .image_byte_order = image_byte_order,
-        .root_window_pixmap_format = root_window_pixmap_format,
-        .state = &state,
-        .character_recognition = &character_recognition,
-        .get_image_request_queue = std.fifo.LinearFifo(GetImageRequestInfo, .{ .Static = 256 }).init(),
-    };
-=======
+        );
+
+        // We use the X Input extension to detect clicks on the game window (or whatever
+        // window) they happen to be on. Useful because we can detect clicks even when our
+        // window is not focused and doesn't have to be directly clicked.
+        const optional_shape_extension = try x11_extension_utils.getExtensionInfo(
+            conn.sock,
+            &buffer,
+            "SHAPE",
+        );
+        const shape_extension = optional_shape_extension orelse @panic("SHAPE extension not found");
+
+        try x_shape_extension.ensureCompatibleVersionOfXShapeExtension(
+            conn.sock,
+            &buffer,
+            &shape_extension,
+            .{
+                // We arbitrarily require version 1.1 of the X Shape extension
+                // because that's the latest version and is sufficiently old
+                // and ubiquitous.
+                .major_version = 1,
+                .minor_version = 1,
+            },
         );
 
         // Assemble a map of X extension info
-        const extensions = x11_extension_utils.Extensions(&.{ .render, .input }){
+        const extensions = x11_extension_utils.Extensions(&.{ .render, .input, .shape }){
             .render = render_extension,
             .input = input_extension,
-        };
->>>>>>> d95c2082
+            .shape = shape_extension,
+        };
 
         try render.createResources(
             conn.sock,
@@ -490,25 +268,11 @@
             &extensions,
             depth,
             state,
+            allocator,
         );
 
         // Register for events from the X Input extension for when the mouse is clicked
         {
-<<<<<<< HEAD
-            const receive_buffer = buffer.nextReadBuffer();
-            if (receive_buffer.len == 0) {
-                std.log.err("buffer size {} not big enough to fit the bytes we received!", .{
-                    buffer.half_len,
-                });
-                return 1;
-            }
-            const len = try x.readSock(conn.sock, receive_buffer, 0);
-            if (len == 0) {
-                std.log.info("X server connection closed", .{});
-                return 0;
-            }
-            buffer.reserve(len);
-=======
             var event_masks = [_]x.inputext.EventMask{.{
                 .device_id = .all_master,
                 .mask = x.inputext.event.raw_button_press,
@@ -519,7 +283,6 @@
                 .masks = event_masks[0..],
             });
             try conn.send(message_buffer[0..len]);
->>>>>>> d95c2082
         }
 
         // Get some font information
@@ -530,7 +293,7 @@
             x.query_text_extents.serialize(&message_buffer, ids.fg_gc, text);
             try conn.send(&message_buffer);
         }
-        const font_dims: render_utils.FontDims = blk: {
+        const font_dims: render.FontDims = blk: {
             const message_length = try x.readOneMsg(conn.reader(), @alignCast(buffer.nextReadBuffer()));
             try common.checkMessageLengthFitsInBuffer(message_length, buffer_limit);
             switch (x.serverMsgTaggedUnion(@alignCast(buffer.double_buffer_ptr))) {
@@ -543,161 +306,6 @@
                         .font_ascent = msg.font_ascent,
                     };
                 },
-<<<<<<< HEAD
-                .reply => |msg| {
-                    // Note: We assume any reply here will be to the `get_image` request
-                    // but normally you would want some state machine sequencer to match
-                    // up requests with replies.
-                    const get_image_reply: *x.get_image.Reply = @ptrCast(msg);
-
-                    // Convert the X image format to an `RGBImage` we can use in our vision code
-                    const processed_results = try render_context.processNextGetImageRequest(
-                        get_image_reply,
-                        allocator,
-                    );
-                    const scratch_index = processed_results.request_info.scratch_index;
-                    const screenshot = processed_results.screenshot;
-                    defer screenshot.image.deinit(allocator);
-
-                    // try printLabeledImage("analyzing screenshot", screenshot.image, .kitty, allocator);
-
-                    // Run text detection and OCR on the ammo counter
-                    const before_analyze_ts = std.time.milliTimestamp();
-                    const opt_ammo_results = try render_context.analyzeScreenCapture(screenshot, allocator);
-                    const after_analyze_ts = std.time.milliTimestamp();
-                    std.log.debug("Analysis time {}", .{
-                        std.fmt.fmtDurationSigned((after_analyze_ts - before_analyze_ts) * std.time.ns_per_ms),
-                    });
-                    if (opt_ammo_results) |ammo_results| {
-                        const confidence_level_string = try formatEachItemInSlice(
-                            f64,
-                            ammo_results.confidence_levels,
-                            "{d:.4}",
-                            allocator,
-                        );
-                        defer allocator.free(confidence_level_string);
-                        std.log.debug("ammo_results {d} (confidence {s})", .{
-                            ammo_results.ammo_value,
-                            confidence_level_string,
-                        });
-
-                        const ammo_ui_strip_bounding_box = futureAmmoHeuristicBoundingClientRect(ammo_results.ammo_counter_bounding_box);
-
-                        // Keep track of where we last found the ammo counter so we can
-                        // capture a lot less of the screen next time.
-                        state.ammo_counter_bounding_box = ammo_ui_strip_bounding_box;
-                        state.ammo_counter_screenshot_region = .ammo_ui_strip;
-                        std.log.debug("New state.ammo_counter_bounding_box {d}x{d} ({d}, {d})", .{
-                            state.ammo_counter_bounding_box.width,
-                            state.ammo_counter_bounding_box.height,
-                            state.ammo_counter_bounding_box.x,
-                            state.ammo_counter_bounding_box.y,
-                        });
-
-                        const prev_ammo_value = state.ammo_value;
-                        const current_ammo_value = ammo_results.ammo_value;
-
-                        // Keep track of the ammo count
-                        state.ammo_value = current_ammo_value;
-
-                        // If the ammo went down by 1 (meaning a bullet was shot), copy
-                        // the screenshot from the scratchpad to our list of screenshots
-                        // of interest.
-                        if (current_ammo_value < prev_ammo_value and (prev_ammo_value - current_ammo_value) == 1) {
-                            try render_context.copyScreenshotFromScratchpad(scratch_index);
-                            // Re-render the UI to show the new screenshot
-                            try render_context.render();
-                        }
-
-                        // Draw debug gizmos again
-                        try render_context.render();
-                    }
-
-                    // Capture frames for 200ms (the max input delay we expect) after a
-                    // left-click. We only want to request another screenshot after the
-                    // last request finished processing so we do this check in this
-                    // image reply function.
-                    const current_ts = std.time.milliTimestamp();
-                    if (current_ts - state.last_left_click_ts < INPUT_DELAY_MAX_MS) {
-                        try captureScreenshots(&render_context, &state);
-                    }
-                },
-                .generic_extension_event => |msg| {
-                    if (msg.ext_opcode == extensions.input.opcode) {
-                        switch (x.inputext.genericExtensionEventTaggedUnion(@alignCast(data.ptr))) {
-                            .raw_button_press => |extension_message| {
-                                // std.log.info("raw_button_press {}", .{extension_message});
-                                const is_left_click = extension_message.detail == 1;
-                                if (is_left_click) {
-                                    // Keep track of the left-click time. We should
-                                    // expect the ammo counter to go down in an upcoming
-                                    // capture (or at least to see the counter). If not,
-                                    // we should reset the capture area and scan the
-                                    // whole bottom-right quadrant again for the ammo
-                                    // counter as it may have moved.
-                                    state.last_left_click_ts = std.time.milliTimestamp();
-
-                                    // If there is not already a request in the queue, get the loop
-                                    // started by requesting a screenshot of the ammo counter
-                                    if (render_context.get_image_request_queue.readableLength() == 0) {
-                                        try captureScreenshots(&render_context, &state);
-                                    }
-                                }
-                            },
-                            // We did not register for these events so we should not see them
-                            else => @panic("Received unexpected generic extension " ++
-                                "event that we did not register for"),
-                        }
-                    } else {
-                        std.log.info("TODO: handle a GE generic event {}", .{msg});
-                        return error.TodoHandleGenericExtensionEvent;
-                    }
-                },
-                .key_press => |msg| {
-                    std.log.info("key_press: keycode={}", .{msg.keycode});
-                },
-                .key_release => |msg| {
-                    std.log.info("key_release: keycode={}", .{msg.keycode});
-                },
-                .button_press => |msg| {
-                    std.log.info("button_press: {}", .{msg});
-                },
-                .button_release => |msg| {
-                    std.log.info("button_release: {}", .{msg});
-                },
-                .enter_notify => |msg| {
-                    std.log.info("enter_window: {}", .{msg});
-                },
-                .leave_notify => |msg| {
-                    std.log.info("leave_window: {}", .{msg});
-                },
-                .motion_notify => |msg| {
-                    // too much logging
-                    //std.log.info("pointer_motion: {}", .{msg});
-                    state.mouse_x = msg.event_x;
-                    try render_context.render();
-                },
-                .keymap_notify => |msg| {
-                    std.log.info("keymap_state: {}", .{msg});
-                },
-                .expose => |msg| {
-                    std.log.info("expose: {}", .{msg});
-                    try render_context.render();
-                },
-                .mapping_notify => |msg| {
-                    std.log.info("mapping_notify: {}", .{msg});
-                },
-                .no_exposure => |msg| std.debug.panic("unexpected no_exposure {}", .{msg}),
-                .unhandled => |msg| {
-                    std.log.info("todo: unhandled server msg {}", .{msg});
-                    return error.UnhandledServerMsg;
-                },
-                .map_notify,
-                .reparent_notify,
-                .configure_notify,
-                // We did not register for these
-                => @panic("Received unexpected event event that we did not register for"),
-=======
                 else => |msg| {
                     std.log.err("expected a reply for `x.query_text_extents` but got {}", .{msg});
                     return error.ExpecetedReplyForQueryTextExtents;
@@ -705,28 +313,78 @@
             }
         };
 
-        // Show the window. In the X11 protocol is called mapping a window, and hiding a
-        // window is called unmapping. When windows are initially created, they are unmapped
-        // (or hidden).
+        // Show the window. In the X11 protocol, this is called mapping a window, and hiding
+        // a window is called unmapping. When windows are initially created, they are
+        // unmapped (or hidden).
         {
             var msg: [x.map_window.len]u8 = undefined;
             x.map_window.serialize(&msg, ids.window);
             try conn.send(&msg);
         }
+        // Show the debug window
+        {
+            var msg: [x.map_window.len]u8 = undefined;
+            x.map_window.serialize(&msg, ids.debug_window);
+            try conn.send(&msg);
+        }
+
+        // Since the debug window covers the whole screen, we want to make it so that mouse
+        // events aren't affected by it all. Make it completely click-through-able.
+        {
+            const rectangle_list = [_]x.Rectangle{
+                .{ .x = 0, .y = 0, .width = 0, .height = 0 },
+            };
+            var msg: [x.shape.rectangles.getLen(rectangle_list.len)]u8 = undefined;
+            x.shape.rectangles.serialize(&msg, shape_extension.opcode, .{
+                .destination_window_id = ids.debug_window,
+                .destination_kind = .input,
+                .operation = .set,
+                .x_offset = 0,
+                .y_offset = 0,
+                .ordering = .unsorted,
+                .rectangles = &rectangle_list,
+            });
+            try conn.send(&msg);
+        }
+
+        // Assemble a file path to the neural network model file
+        const neural_network_file_path = try std.fmt.allocPrint(
+            allocator,
+            "{s}/{s}",
+            .{
+                // Prepend the project directory path
+                projectSrcPath(),
+                // And the latest file name
+                "neural_network_checkpoint_epoch_440.json",
+            },
+        );
+        defer allocator.free(neural_network_file_path);
+        // Load the neural network and get ready to recognize characters
+        var character_recognition = try CharacterRecognition.init(
+            neural_network_file_path,
+            allocator,
+        );
 
         var render_context = render.RenderContext{
             .sock = &conn.sock,
             .ids = &ids,
+            .root_screen_depth = screen.root_depth,
             .extensions = &extensions,
             .font_dims = &font_dims,
+            .image_byte_order = image_byte_order,
+            .root_window_pixmap_format = root_window_pixmap_format,
             .state = state,
+            .character_recognition = &character_recognition,
+            .get_image_request_queue = std.fifo.LinearFifo(GetImageRequestInfo, .{ .Static = 256 }).init(),
         };
 
         while (true) {
             {
                 const receive_buffer = buffer.nextReadBuffer();
                 if (receive_buffer.len == 0) {
-                    std.log.err("buffer size {} not big enough!", .{buffer.half_len});
+                    std.log.err("buffer size {} not big enough to fit the bytes we received!", .{
+                        buffer.half_len,
+                    });
                     return error.BufferSizeNotBigEnough;
                 }
                 const len = try x.readSock(conn.sock, receive_buffer, 0);
@@ -752,20 +410,108 @@
                         return error.ReceivedXError;
                     },
                     .reply => |msg| {
-                        std.log.info("todo: handle a reply message {}", .{msg});
-                        return error.TodoHandleReplyMessage;
+                        // Note: We assume any reply here will be to the `get_image` request
+                        // but normally you would want some state machine sequencer to match
+                        // up requests with replies.
+                        const get_image_reply: *x.get_image.Reply = @ptrCast(msg);
+
+                        // Convert the X image format to an `RGBImage` we can use in our vision code
+                        const processed_results = try render_context.processNextGetImageRequest(
+                            get_image_reply,
+                            allocator,
+                        );
+                        const scratch_index = processed_results.request_info.scratch_index;
+                        const screenshot = processed_results.screenshot;
+                        defer screenshot.image.deinit(allocator);
+
+                        // try printLabeledImage("analyzing screenshot", screenshot.image, .kitty, allocator);
+
+                        // Run text detection and OCR on the ammo counter
+                        const before_analyze_ts = std.time.milliTimestamp();
+                        const opt_ammo_results = try render_context.analyzeScreenCapture(screenshot, allocator);
+                        const after_analyze_ts = std.time.milliTimestamp();
+                        std.log.debug("Analysis time {}", .{
+                            std.fmt.fmtDurationSigned((after_analyze_ts - before_analyze_ts) * std.time.ns_per_ms),
+                        });
+                        if (opt_ammo_results) |ammo_results| {
+                            const confidence_level_string = try formatEachItemInSlice(
+                                f64,
+                                ammo_results.confidence_levels,
+                                "{d:.4}",
+                                allocator,
+                            );
+                            defer allocator.free(confidence_level_string);
+                            std.log.debug("ammo_results {d} (confidence {s})", .{
+                                ammo_results.ammo_value,
+                                confidence_level_string,
+                            });
+
+                            const ammo_ui_strip_bounding_box = futureAmmoHeuristicBoundingClientRect(ammo_results.ammo_counter_bounding_box);
+
+                            // Keep track of where we last found the ammo counter so we can
+                            // capture a lot less of the screen next time.
+                            state.ammo_counter_bounding_box = ammo_ui_strip_bounding_box;
+                            state.ammo_counter_screenshot_region = .ammo_ui_strip;
+                            std.log.debug("New state.ammo_counter_bounding_box {d}x{d} ({d}, {d})", .{
+                                state.ammo_counter_bounding_box.width,
+                                state.ammo_counter_bounding_box.height,
+                                state.ammo_counter_bounding_box.x,
+                                state.ammo_counter_bounding_box.y,
+                            });
+
+                            const prev_ammo_value = state.ammo_value;
+                            const current_ammo_value = ammo_results.ammo_value;
+
+                            // Keep track of the ammo count
+                            state.ammo_value = current_ammo_value;
+
+                            // If the ammo went down by 1 (meaning a bullet was shot), copy
+                            // the screenshot from the scratchpad to our list of screenshots
+                            // of interest.
+                            if (current_ammo_value < prev_ammo_value and (prev_ammo_value - current_ammo_value) == 1) {
+                                try render_context.copyScreenshotFromScratchpad(scratch_index);
+                                // Re-render the UI to show the new screenshot
+                                try render_context.render();
+                            }
+
+                            // Draw debug gizmos again
+                            try render_context.render();
+                        }
+
+                        // Capture frames for 200ms (the max input delay we expect) after a
+                        // left-click. We only want to request another screenshot after the
+                        // last request finished processing so we do this check in this
+                        // image reply function.
+                        const current_ts = std.time.milliTimestamp();
+                        if (current_ts - state.last_left_click_ts < INPUT_DELAY_MAX_MS) {
+                            try captureScreenshots(&render_context, state);
+                        }
                     },
                     .generic_extension_event => |msg| {
                         if (msg.ext_opcode == extensions.input.opcode) {
                             switch (x.inputext.genericExtensionEventTaggedUnion(@alignCast(data.ptr))) {
                                 .raw_button_press => |extension_message| {
-                                    std.log.info("raw_button_press {}", .{extension_message});
-                                    if (extension_message.detail == 1) {
-                                        try render_context.captureScreenshotToPixmap();
-                                        try render_context.render();
+                                    // std.log.info("raw_button_press {}", .{extension_message});
+                                    const is_left_click = extension_message.detail == 1;
+                                    if (is_left_click) {
+                                        // Keep track of the left-click time. We should
+                                        // expect the ammo counter to go down in an upcoming
+                                        // capture (or at least to see the counter). If not,
+                                        // we should reset the capture area and scan the
+                                        // whole bottom-right quadrant again for the ammo
+                                        // counter as it may have moved.
+                                        state.last_left_click_ts = std.time.milliTimestamp();
+
+                                        // If there is not already a request in the queue, get the loop
+                                        // started by requesting a screenshot of the ammo counter
+                                        if (render_context.get_image_request_queue.readableLength() == 0) {
+                                            try captureScreenshots(&render_context, state);
+                                        }
                                     }
                                 },
-                                else => unreachable, // We did not register for these events so we should not see them
+                                // We did not register for these events so we should not see them
+                                else => @panic("Received unexpected generic extension " ++
+                                    "event that we did not register for"),
                             }
                         } else {
                             std.log.info("TODO: handle a GE generic event {}", .{msg});
@@ -808,26 +554,32 @@
                     },
                     .no_exposure => |msg| std.debug.panic("unexpected no_exposure {}", .{msg}),
                     .unhandled => |msg| {
-                        std.log.info("todo: server msg {}", .{msg});
+                        std.log.info("todo: unhandled server msg {}", .{msg});
                         return error.UnhandledServerMsg;
                     },
                     .map_notify,
                     .reparent_notify,
                     .configure_notify,
-                    => unreachable, // did not register for these
+                    // We did not register for these
+                    => @panic("Received unexpected event event that we did not register for"),
                 }
->>>>>>> d95c2082
             }
         }
 
         // Clean-up
-        try render.cleanupResources(ids);
+        try render.cleanupResources(conn.sock, &ids);
     }
 };
 
 pub fn main() !void {
     var main_program = MainProgram{};
     try main_program.run_main();
+}
+
+test {
+    _ = @import("utils/render_utils.zig");
+    _ = @import("utils/print_utils.zig");
+    _ = @import("vision/vision.zig");
 }
 
 // This test is meant to run on a 1920x1080p display. Create a virtual display (via Xvfb
@@ -895,19 +647,8 @@
     // Term can be .Exited, .Signal, .Stopped, .Unknown
     try std.testing.expectEqual(std.ChildProcess.Term{ .Exited = 0 }, screen_play_term);
 
-<<<<<<< HEAD
-    // Clean-up
-    try render.cleanupResources(conn.sock, &ids);
-}
-
-test {
-    _ = @import("utils/render_utils.zig");
-    _ = @import("utils/print_utils.zig");
-    _ = @import("vision/vision.zig");
-=======
     // Analyze the state of the main process after we've simulated some game play.
     try std.testing.expect(main_program.state != null);
     try std.testing.expectEqual(main_program.state.?.max_screenshots_shown, 6);
     try std.testing.expectEqual(main_program.state.?.next_screenshot_index, 4);
->>>>>>> d95c2082
 }